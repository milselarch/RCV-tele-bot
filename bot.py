import logging

import telegram
import traceback
import textwrap
import re

import RankedChoice

from database import *
from result import Ok, Err, Result
from RankedVote import RankedVote
from MessageBuilder import MessageBuilder
from RankedChoice import SpecialVotes
from typing import List, Tuple

from telegram import (
    InlineKeyboardButton, InlineKeyboardMarkup, Update,
    WebAppInfo, ReplyKeyboardMarkup, KeyboardButton
)
from telegram.ext import (
    CommandHandler, ApplicationBuilder, ContextTypes
)

# Enable logging
logging.basicConfig(
    format='%(asctime)s - %(name)s - %(levelname)s - %(message)s',
    level=logging.INFO
)

logger = logging.getLogger(__name__)

"""
to do:
/ create poll
/ view poll options / votes
/ vote on a poll
/ fetch poll results 
automatically calculate + broadcast poll results
"""


def error_logger(update, context):
    """Log Errors caused by Updates."""
    logger.warning(
        'Update "%s" caused error "%s"',
        update, context.error
    )


def track_errors(func):
    def caller(*args, **kwargs):
        try:
            return func(*args, **kwargs)
        except Exception as e:
            print(traceback.format_exc())
            raise e

    return caller


class RankedChoiceBot(object):
    def __init__(self, config_path='config.yml'):
        self.config_path = config_path

        self.bot = None
        self.app = None
        self.yaml_config = None

        self.poll_max_options = 20
        self.poll_option_max_length = 100
        self.webhook_url = None

    def start_bot(self):
        with open(self.config_path, 'r') as config_file_obj:
            yaml_config = yaml.safe_load(config_file_obj)
            self.yaml_config = yaml_config
            tele_config = self.yaml_config['telegram']

            api_key = tele_config['bot_token']
            self.bot = telegram.Bot(token=api_key)
            self.webhook_url = tele_config['webhook_url']

        self.app = ApplicationBuilder().token(api_key).build()

        # on different commands - answer in Telegram
        self.register_commands(self.app, commands_mapping=self.kwargify(
            start=self.start_handler,
            user_details=self.name_id_handler,
            create_poll=self.create_poll,
            view_poll=self.view_poll,
            vote=self.vote_for_poll,
            poll_results=self.fetch_poll_results,
            has_voted=self.has_voted,
            close_poll=self.close_poll,
            view_votes=self.view_votes,
            view_voters=self.view_poll_voters,
            vote_webapp=self.vote_webapp,
            help=self.show_help,

            vote_admin=self.vote_for_poll_admin,
            unclose_poll_admin=self.unclose_poll_admin,
            close_poll_admin=self.close_poll_admin
        ))

        # log all errors
        # dp.add_error_handler(error_logger)
        self.app.run_polling(allowed_updates=[Update.MESSAGE])

    """
    @staticmethod
    @track_errors
    # Handle incoming WebAppData
    async def web_app_data(
        update: Update, context: CallbackContext.DEFAULT_TYPE
    ) -> None:
        # Print the received data and remove the button.
        # Here we use `json.loads`, since the WebApp sends the data JSON serialized string
        # (see webappbot.html)
        data = json.loads(update.effective_message.web_app_data.data)
        await update.message.reply_text()
    """

    @track_errors
    async def start_handler(self, update):
        # Send a message when the command /start is issued.
        await update.message.reply_text('Bot started')

    @track_errors
    async def vote_webapp(self, update, context: ContextTypes.DEFAULT_TYPE):
        # triggers voting webapp using /vote_webapp
        poll_id_parameter = context.args[0] if context.args else None
        if not poll_id_parameter:
            await update.message.reply_text("no poll id sent")
        else:
            await update.message.reply_text(f"POLL_ID = {poll_id_parameter}")

    @track_errors
    async def name_id_handler(self, update, *args):
        """
        returns current user id and username
        """
        # when command /user_details is invoked
        user = update.message.from_user
        await update.message.reply_text(textwrap.dedent(f"""
            user id: {user['id']}
            username: {user['username']}
        """))

    @track_errors
    async def has_voted(self, update, *args, **kwargs):
        """
        usage:
        /has_voted {poll_id}
        """
        message = update.message
        user = update.message.from_user
        chat_username = user['username']

        poll_id = self.extract_poll_id(update)
        if poll_id is None:
            return False

        is_voter = self.is_poll_voter(
            poll_id=poll_id, chat_username=chat_username
        )

        if not is_voter:
            await message.reply_text(
                f"You're not a voter of poll {poll_id}"
            )
            return False

        has_voted = bool(Votes.select().join(
            PollVoters, on=(Votes.poll_voter_id == PollVoters.id)
        ).where(
            (Votes.poll_id == poll_id) &
            (PollVoters.username == chat_username)
        ).count())

        if has_voted:
            await message.reply_text("you've voted already")
        else:
            await message.reply_text("you haven't voted")

    @track_errors
    async def create_poll(self, update, context: ContextTypes.DEFAULT_TYPE):
        """
        example:
        ---------------------------
        /create_poll @asd @fad:
        what ice cream is the best
        mochi
        potato
        cookies and cream
        chocolate
        """
        creator_user = update.message.from_user
        creator_username = creator_user['username']
        message = update.message
        raw_text = message.text.strip()

        if ':' not in raw_text:
            await message.reply_text("poll creation format wrong")
            return False

        split_index = raw_text.index(':')
        # first part of command is all the users that are in the poll
        command_p1 = raw_text[:split_index].strip()
        # second part of command is the poll question + poll options
        command_p2 = raw_text[split_index + 1:].strip()

        lines = command_p2.split('\n')
        if len(lines) < 3:
            await message.reply_text('Poll requires at least 2 options')
            return False

        poll_question = lines[0].strip().replace('\n', '')
        poll_options = lines[1:]
        poll_options = [
            poll_option.strip().replace('\n', '')
            for poll_option in poll_options
        ]

        if len(poll_options) > self.poll_max_options:
            await message.reply_text(textwrap.dedent(f"""
                Poll can have at most {self.poll_max_options} options
                {len(poll_options)} poll options passed
            """))
            return False

        max_option_length = max([len(option) for option in poll_options])
        if max_option_length > self.poll_option_max_length:
            await message.reply_text(textwrap.dedent(f"""
                Poll option character limit is {self.poll_option_max_length}
                Longest option passed is {max_option_length} characters long
            """))
            return False

        # print('COMMAND_P2', lines)
        if ' ' in command_p1:
            command_p1 = command_p1[command_p1.index(' '):].strip()
        else:
            await message.reply_text('poll voters not specified!')

        poll_usernames = command_p1.split()
        poll_users = []

        for poll_user in poll_usernames:
            # TODO: find a way to get all users in a telegram group
            # telegram usernames must be at least 4 characters long
            if poll_user == 'all':
                if message.chat.type != 'group':
                    await message.reply_text(
                        'can only add all users in a group'
                    )
                    return False
                else:
                    await message.reply_text(
                        'adding all users in a group is not suppoerted'
                    )
                    return False
            else:
                if poll_user.startswith('@'):
                    poll_user = poll_user[1:]
                if len(poll_user) < 4:
                    await message.reply_text(
                        f'username too short: {poll_user}'
                    )
                    return False

                poll_users.append(poll_user)

        new_poll = Polls.create(
            desc=poll_question, creator=creator_username
        )

        new_poll.save()
        new_poll_id = new_poll.id
        poll_option_rows = []
        poll_user_rows = []

        for k, poll_option in enumerate(poll_options):
            poll_choice_number = k+1
            poll_option_rows.append(self.kwargify(
                poll_id=new_poll_id, option_name=poll_option,
                option_number=poll_choice_number
            ))

        for poll_user in poll_users:
            poll_user_rows.append(self.kwargify(
                poll_id=new_poll_id, username=poll_user
            ))

        group_id = update.message.chat_id
        print('GROUND_ID', group_id)
        chat = Chats.create(
            poll_id=new_poll_id, tele_id=group_id,
            broadcasted=False
        )

        with db.atomic():
            Options.insert_many(poll_option_rows).execute()
            PollVoters.insert_many(poll_user_rows).execute()
            chat.save()

        bot_username = context.bot.username
        poll_message = self.generate_poll_info(
            new_poll_id, poll_question, poll_options,
            bot_username=bot_username,
            num_voters=len(poll_users)
        )

<<<<<<< HEAD
        # create vote button for reply message
        markup_layout = [[InlineKeyboardButton(
            text='Vote', web_app=WebAppInfo(url="https://google.com")
        )]]

        reply_markup = InlineKeyboardMarkup(markup_layout)
        await message.reply_text(poll_message, reply_markup=reply_markup)
=======
        await message.reply_text(poll_message)
>>>>>>> 98b9a5d3

    @staticmethod
    def generate_poll_info(
        poll_id, poll_question, poll_options, bot_username,
        num_votes=0, num_voters=0
    ):
        numbered_poll_options = [
            f'{k + 1}. {poll_option}' for k, poll_option,
            in enumerate(poll_options)
        ]

        deep_link_url = f'https://t.me/{bot_username}?vote_webapp={poll_id}'

        return (
            textwrap.dedent(f"""
                POLL ID: {poll_id}
                POLL QUESTION: 
                {poll_question}
                ——————————————————
                {num_votes} / {num_voters} voted
                ——————————————————
            """) + f'\n'.join(numbered_poll_options) +
            f'\n——————————————————'
            f'\nvote on the webapp at {deep_link_url}'
        )

    @staticmethod
    def get_poll_voter(poll_id, chat_username):
        # check if voter is part of the poll
        voter = PollVoters.select().join(
            Polls, on=(Polls.id == PollVoters.poll_id)
        ).where(
            (Polls.id == poll_id) &
            (PollVoters.username == chat_username)
        )

        return voter

    @classmethod
    def is_poll_voter(cls, *args, **kwargs):
        return cls.get_poll_voter(*args, **kwargs).count() > 0

    @staticmethod
    def extract_poll_id(update) -> Result[int, MessageBuilder]:
        message = update.message
        raw_text = message.text.strip()
        error_message = MessageBuilder()

        if ' ' not in raw_text:
            error_message.add('no poll id specified')
            return Err(error_message)

        raw_poll_id = raw_text[raw_text.index(' '):].strip()

        try:
            poll_id = int(raw_poll_id)
        except ValueError:
            error_message.add(f'invalid poll id: {raw_poll_id}')
            return Err(error_message)

        return Ok(poll_id)

    def has_poll_access(self, poll_id, chat_username):
        try:
            poll = Polls.select().where(Polls.id == poll_id).get()
        except Polls.DoesNotExist:
            return False

        voter_in_poll = self.is_poll_voter(poll_id, chat_username)
        return voter_in_poll or (poll.creator == chat_username)

    @track_errors
    async def view_votes(self, update, *args, **kwargs):
        message = update.message
        extract_result = self.extract_poll_id(update)

        if extract_result.is_ok():
            poll_id = extract_result.ok()
        else:
            error_message = extract_result.err()
            await error_message.call(message.reply_text)
            return False

        user = update.message.from_user
        chat_username = user['username']
        # check if voter is part of the poll

        try:
            poll = Polls.select().where(Polls.id == poll_id).get()
        except Polls.DoesNotExist:
            await message.reply_text(f'poll {poll_id} does not exist')
            return False

        if not poll.closed:
            await message.reply_text(
                'poll votes can only be viewed after closing'
            )
            return False

        has_poll_access = self.has_poll_access(poll_id, chat_username)
        if not has_poll_access:
            await message.reply_text(
                f'You have no access to poll {poll_id}'
            )
            return False

        # get poll options in ascending order
        poll_option_rows = Options.select().where(
            Options.poll_id == poll_id
        ).order_by(Options.option_number)

        # map poll option ids to their option numbers
        # (option number is the position of the option in the poll)
        option_index_map = {}
        for poll_option_row in poll_option_rows:
            option_index_map[poll_option_row.id] = (
                poll_option_row.option_number
            )

        vote_rows = (Votes.select()
            .where(Votes.poll_id == poll_id)
            .order_by(Votes.option_id, Votes.ranking)
        )

        vote_sequence_map = {}
        for vote_row in vote_rows:
            """
            Maps voters to their ranked vote
            Each ranked vote is stored as a dictionary
            mapping their vote ranking to a vote_value
            Each vote_value is either a poll option_id 
            (which is always a positive number), 
            or either of the 0 or nil special votes
            (which are represented as negative numbers -1 and -2)
            """
            voter_id = vote_row.poll_voter_id

            if voter_id not in vote_sequence_map:
                vote_sequence_map[voter_id] = {}

            option_row = vote_row.option_id
            if option_row is None:
                vote_value = vote_row.special_value
                assert vote_value < 0
            else:
                vote_value = option_row.id
                assert vote_value > 0

            ranking_map = vote_sequence_map[voter_id]
            ranking_map[vote_row.ranking] = vote_value

        ranking_message = ''
        for voter_id in vote_sequence_map:
            # format vote sequence map into string rankings
            ranking_map = vote_sequence_map[voter_id]
            ranking_nos = sorted(ranking_map.keys())
            sorted_option_nos = [
                ranking_map[ranking] for ranking in ranking_nos
            ]

            # print('SORT-NOS', sorted_option_nos)
            str_rankings = []

            for vote_value in sorted_option_nos:
                if vote_value > 0:
                    str_rankings.append(str(vote_value))
                else:
                    str_rankings.append(
                        SpecialVotes(vote_value).to_string()
                    )

            rankings_str = ' > '.join(str_rankings).strip()
            ranking_message += rankings_str + '\n'

        ranking_message = ranking_message.strip()
        await message.reply_text(f'votes recorded:\n{ranking_message}')

    @track_errors
    async def unclose_poll_admin(self, update, *args, **kwargs):
        await self._set_poll_status(update, False)

    @track_errors
    async def close_poll_admin(self, update, *args, **kwargs):
        await self._set_poll_status(update, True)

    async def _set_poll_status(self, update, closed=True):
        message = update.message
        user = update.message.from_user
        user_id = user['id']

        if user_id != self.yaml_config['telegram']['sudo_id']:
            await message.reply_text('ACCESS DENIED')
            return False

        extract_result = self.extract_poll_id(update)

        if extract_result.is_ok():
            poll_id = extract_result.ok()
        else:
            error_message = extract_result.err()
            await error_message.call(message.reply_text)
            return False

        Polls.update({Polls.closed: closed}).where(
            Polls.id == poll_id
        ).execute()

        await message.reply_text(f'poll {poll_id} has been unclosed')

    @track_errors
    async def view_poll(self, update, *args, **kwargs):
        """
        example:
        /view_poll 3
        """
        message = update.message
        user = update.message.from_user
        chat_username = user['username']

        extract_result = self.extract_poll_id(update)

        if extract_result.is_ok():
            poll_id = extract_result.ok()
        else:
            error_message = extract_result.err()
            await error_message.call(message.reply_text)
            return False

        poll = Polls.select().where(Polls.id == poll_id).get()
        has_poll_access = self.has_poll_access(poll_id, chat_username)
        if not has_poll_access:
            await message.reply_text(f'You have no access to poll {poll_id}')
            return False

        poll_option_rows = Options.select().where(
            Options.poll_id == poll.id
        ).order_by(Options.option_number)

        poll_options = [
            poll_option.option_name for poll_option in poll_option_rows
        ]

        poll_question = poll.desc
        num_poll_voters = PollVoters.select().where(
            PollVoters.poll_id == poll_id
        ).count()
        # count number of first choice votes in poll
        num_poll_votes = Votes.select().where(
            (Votes.poll_id == poll_id) &
            (Votes.ranking == 0)
        ).count()

        poll_message = self.generate_poll_info(
            poll_id, poll_question, poll_options,
            num_voters=num_poll_voters,
            num_votes=num_poll_votes
        )

        # print('POLL_OPTIONS', poll_options, poll.id)
        await message.reply_text(poll_message)

    async def vote_and_report(self, raw_text, chat_username, message):
        vote_result = self._vote_for_poll(
            raw_text=raw_text, chat_username=chat_username,
            message=message
        )

        if vote_result.is_ok():
            poll_id = vote_result.ok()
        else:
            error_message = vote_result.err()
            await error_message.call(message.reply_text)
            return False

        winning_option_id = self.get_poll_winner(poll_id)

        # count number of eligible voters
        num_poll_voters = PollVoters.select().where(
            PollVoters.poll_id == poll_id
        ).count()
        # count number of people who voted
        num_poll_voted = self.fetch_voters(poll_id).count()
        everyone_voted = num_poll_voters == num_poll_voted

        if everyone_voted:
            if winning_option_id is not None:
                winning_options = Options.select().where(
                    Options.id == winning_option_id
                )

                option_name = winning_options[0].option_name
                await message.reply_text(textwrap.dedent(f"""
                    all members voted
                    poll winner is:
                    {option_name}
                """))
            else:
                await message.reply_text(textwrap.dedent(f"""
                    all members voted
                    poll has no winner
                """))
        else:
            await message.reply_text(textwrap.dedent(f"""
                vote has been registered
                vote count: {num_poll_voted}/{num_poll_voters} 
            """))

    @staticmethod
    def fetch_voters(poll_id):
        return PollVoters.select().join(
            Votes, on=(Votes.poll_voter_id == PollVoters.id)
        ).where(
            (Votes.poll_id == poll_id) &
            (Votes.ranking == 0)
        )

    @track_errors
    async def close_poll(self, update, *args, **kwargs):
        message = update.message
        extract_result = self.extract_poll_id(update)

        if extract_result.is_ok():
            poll_id = extract_result.ok()
        else:
            error_message = extract_result.err()
            await error_message.call(message.reply_text)
            return False

        user = message.from_user
        chat_username = user['username']

        try:
            poll = Polls.select().where(Polls.id == poll_id).get()
        except Polls.DoesNotExist:
            await message.reply_text(f'poll {poll_id} does not exist')
            return False

        if poll.creator != chat_username:
            await message.reply_text(
                'only poll creator is allowed to close poll'
            )
            return False

        Polls.update({Polls.closed: True}).where(
            Polls.id == poll.id
        ).execute()

        await message.reply_text('poll closed')

    @track_errors
    async def vote_for_poll_admin(self, update, *args, **kwargs):
        """
        telegram command formats:
        /vote_admin {username} {poll_id}: {option_1} > ... > {option_n}
        /vote_admin {username} {poll_id} {option_1} > ... > {option_n}
        examples:
        /vote 3: 1 > 2 > 3
        /vote 3 1 > 2 > 3
        """
        # vote for someone else
        message = update.message
        raw_text = message.text.strip()
        user = update.message.from_user
        user_id = user['id']

        if user_id != self.yaml_config['telegram']['sudo_id']:
            await message.reply_text('ACCESS DENIED')
            return False

        if ' ' not in raw_text:
            await message.reply_text('no user specified')
            return False

        raw_text = raw_text[raw_text.index(' ')+1:].strip()
        if ' ' not in raw_text:
            await message.reply_text('no poll_id specified (admin)')
            return False

        chat_username = raw_text[:raw_text.index(' ')].strip()
        # raw_text = raw_text[raw_text.index(' ')+1:].strip()
        # print('RAW', [raw_text])

        if chat_username.startswith('@'):
            chat_username = chat_username[1:]

        if ' ' not in raw_text:
            await message.reply_text('invalid format (admin)')
            return False

        print('CHAT_USERNAME', chat_username)
        # raw_text = raw_text[raw_text.index(' ')+1:].strip()
        # print('RAW', [raw_text])

        await self.vote_and_report(raw_text, chat_username, message)

    @track_errors
    async def vote_for_poll(self, update, *args, **kwargs):
        """
        telegram command formats
        /vote {poll_id}: {option_1} > {option_2} > ... > {option_n}
        /vote {poll_id} {option_1} > {option_2} > ... > {option_n}
        example:
        /vote 3: 1 > 2 > 3
        /vote 3 1 > 2 > 3
        """
        message = update.message
        raw_text = message.text.strip()
        user = update.message.from_user
        chat_username = user['username']

        await self.vote_and_report(raw_text, chat_username, message)

    def _vote_for_poll(
        self, raw_text, chat_username, message
    ) -> Result[int, MessageBuilder]:
        """
        telegram command format
        /vote {poll_id}: {option_1} > {option_2} > ... > {option_n}
        /vote {poll_id} {option_1} > {option_2} > ... > {option_n}
        example:
        /vote 3: 1 > 2 > 3
        /vote 3 1 > 2 > 3
        """
        error_message = MessageBuilder()
        print('RAW_VOTE_TEXT', [raw_text, chat_username])
        if ' ' not in raw_text:
            error_message.add('no poll id specified')
            return Err(error_message)

        unpack_result = self.unpack_rankings_and_poll_id(raw_text)

        if unpack_result.is_ok():
            poll_id, rankings = unpack_result.ok()
        else:
            assert isinstance(unpack_result, Err)
            return unpack_result

        # check if voter is part of the poll
        poll_voter = self.get_poll_voter(poll_id, chat_username)
        print('CC', poll_voter.count(), [chat_username, poll_id])

        if poll_voter.count() == 0:
            message.add(f"You're not a voter of poll {poll_id}")
            return Err(error_message)

        try:
            poll = Polls.select().where(Polls.id == poll_id).get()
        except Polls.DoesNotExist:
            error_message.add(f'Poll {poll_id} does not exist')
            return Err(error_message)

        if poll.closed:
            error_message.add('Poll has already been closed')
            return Err(error_message)

        poll_voter_id = poll_voter[0].id
        # print('POLL_VOTER_ID', poll_voter_id)

        vote_register_result = self.register_vote(
            poll_id, poll_voter_id=poll_voter_id,
            rankings=rankings
        )

        if vote_register_result.is_ok():
            vote_registered = vote_register_result.ok()
            if vote_registered:
                return Ok(poll_id)
            else:
                error_message.add('Vote registration failed')
                return Err(error_message)
        else:
            assert isinstance(vote_register_result, Err)
            return vote_register_result

    @staticmethod
    def parse_ranking(raw_ranking) -> int:
        raw_ranking = raw_ranking.strip()

        try:
            special_ranking = SpecialVotes.from_string(raw_ranking)
            assert special_ranking.value < 0
            return special_ranking.value
        except ValueError:
            ranking = int(raw_ranking)
            assert ranking > 0
            return ranking

    @classmethod
    def unpack_rankings_and_poll_id(
        cls, raw_text
    ) -> Result[Tuple[int, List[int]], MessageBuilder]:
        """
        raw_text format:
        {command} {poll_id}: {choice_1} > {choice_2} > ... > {choice_n}
        """
        error_message = MessageBuilder()
        # remove starting command from raw_text
        raw_arguments = raw_text[raw_text.index(' '):].strip()

        """
        catches input of format:
        {poll_id}: {choice_1} > {choice_2} > ... > {choice_n}
        {poll_id} {choice_1} > {choice_2} > ... > {choice_n}

        regex breakdown:
        ^ -> start of string
        ^[0-9]+:*\s+ -> poll_id, optional colon, and space 
        (\s*[1-9]+0*\s*>)* -> ranking number (>0) then arrow
        \s*[0-9]+ -> final ranking number
        $ -> end of string        
        """
        print('RAW', raw_arguments)
        pattern_match1 = re.match(
            '^[0-9]+:?\s+(\s*[1-9]+0*\s*>)*\s*([0-9]+|nil)$',
            raw_arguments
        )
        """
        catches input of format:
        {poll_id} {choice_1} {choice_2} ... {choice_n}

        regex breakdown:
        ^ -> start of string
        ([0-9]+):*\s* -> poll_id, optional colon
        ([1-9]+0*\s+)* -> ranking number (>0) then space
        ([0-9]+) -> final ranking number
        $ -> end of string        
        """
        pattern_match2 = re.match(
            '^([0-9]+):?\s*([1-9]+0*\s+)*([0-9]+|nil)$',
            raw_arguments
        )

        if pattern_match1:
            raw_arguments = raw_arguments.replace(':', '')
            seperator_index = raw_arguments.index(' ')
            raw_poll_id = int(raw_arguments[:seperator_index])
            raw_votes = raw_arguments[seperator_index:].strip()
            rankings = [
                cls.parse_ranking(ranking)
                for ranking in raw_votes.split('>')
            ]
        elif pattern_match2:
            raw_arguments = raw_arguments.replace(':', '')
            raw_arguments = re.sub('\s+', ' ', raw_arguments)
            raw_arguments_arr = raw_arguments.split(' ')
            raw_poll_id = int(raw_arguments_arr[0])
            raw_votes = raw_arguments_arr[1:]
            rankings = [
                cls.parse_ranking(ranking)
                for ranking in raw_votes
            ]
        else:
            error_message.add('input format is invalid')
            return Err(error_message)

        print('rankings =', rankings)
        if len(rankings) != len(set(rankings)):
            error_message.add('vote rankings must be unique')
            return Err(error_message)

        non_last_rankings = rankings[:-1]
        if (len(non_last_rankings) > 0) and (min(non_last_rankings) < 1):
            error_message.add(
                'vote rankings must be positive non-zero numbers'
            )
            return Err(error_message)

        try:
            poll_id = int(raw_poll_id)
        except ValueError:
            error_message.add(f'invalid poll id: {raw_arguments}')
            return Err(error_message)

        return Ok((poll_id, rankings))

    def register_vote(
        self, poll_id, poll_voter_id, rankings
    ) -> Result[bool, MessageBuilder]:
        """
        :param poll_id:
        :param poll_voter_id:
        :param rankings:
        :param message: telegram message object
        :return: true if vote was registered, false otherwise
        """
        error_message = MessageBuilder()
        poll_option_rows = Options.select().where(
            Options.poll_id == poll_id
        ).order_by(Options.option_number)

        poll_votes = []
        for ranking, choice in enumerate(rankings):
            poll_option_id, special_vote_val = None, None

            if choice > 0:
                try:
                    # specified vote choice is not in the list
                    # of available choices
                    poll_option_row = poll_option_rows[choice - 1]
                except IndexError:
                    error_message.add(f'invalid vote number: {choice}')
                    return Err(error_message)

                poll_option_id = poll_option_row.id
            else:
                # vote is a special value (0 or nil vote)
                # which gets translated to a negative integer here
                try:
                    SpecialVotes(choice)
                except ValueError:
                    error_message.add(f'invalid special vote: {choice}')
                    return Err(error_message)

                special_vote_val = choice

            poll_vote = self.kwargify(
                poll_id=poll_id, poll_voter_id=poll_voter_id,
                option_id=poll_option_id, special_value=special_vote_val,
                ranking=ranking
            )

            poll_votes.append(poll_vote)

        # clear previous vote by the same user on the same poll
        delete_vote_query = Votes.delete().where(
            (Votes.poll_voter_id == poll_voter_id) &
            (Votes.poll_id == poll_id)
        )

        with db.atomic():
            delete_vote_query.execute()
            Votes.insert_many(poll_votes).execute()

        return Ok(True)

    @staticmethod
    def get_poll_winner(poll_id):
        num_poll_voters = PollVoters.select().where(
            PollVoters.poll_id == poll_id
        ).count()

        # get votes for the poll sorted from
        # the low ranking option (most favored)
        # to the highest ranking option (least favored)
        votes = Votes.select().where(
            Votes.poll_id == poll_id
        ).order_by(Votes.ranking.asc())

        vote_map = {}
        for vote in votes:
            voter = vote.poll_voter_id
            if voter not in vote_map:
                vote_map[voter] = RankedVote()

            option_row = vote.option_id
            if option_row is None:
                vote_value = vote.special_value
            else:
                vote_value = option_row.id

            # print('VOTE_VAL', vote_value, int(vote_value))
            vote_map[voter].add_next_choice(vote_value)

        vote_flat_map = list(vote_map.values())
        print('FLAT_MAP', vote_flat_map)

        winning_option_id = RankedChoice.ranked_choice_vote(
            vote_flat_map, num_voters=num_poll_voters
        )
        return winning_option_id

    @track_errors
    async def show_help(self, update, *args, **kwargs):
        message = update.message
        await message.reply_text(textwrap.dedent("""
        /start - start bot
        /user_details - shows your username and user id
        ——————————————————
        /create_poll @user_1 @user_2 ... @user_n:
        poll title
        poll option 1
        poll option 2
        ...
        poll option m
        - creates a new poll
        ——————————————————
        /view_poll {poll_id} - shows poll details given poll_id
        ——————————————————
        /vote {poll_id}: {option_1} > {option_2} > ... > {option_n} 
        /vote {poll_id} {option_1} > {option_2} > ... > {option_n} 
        /vote {poll_id} {option_1} {option_2} ... {option_n} 

        Last option can also accept 2 special values, 0 and nil:
            > Vote 0 if you want to vote for none of the options in the poll
            > Vote nil if you want to remove yourself from the poll 

        - vote for the poll with the specified poll_id
        requires that the user is one of the registered 
        voters of the poll
        ——————————————————
        /poll_results {poll_id}
        - returns poll results if the poll has been closed
        ——————————————————
        /has_voted {poll_id} 
        - tells you if you've voted for the poll with the 
        specified poll_id
        ——————————————————
        /close_poll {poll_id}
        - close the poll with the specified poll_id
        note that only the poll's creator is allowed 
        to issue this command to close the poll
        ——————————————————
        /view_votes {poll_id}
        - view all the votes entered for the poll 
        with the specified poll_id. This can only be done
        after the poll has been closed first
        ——————————————————
        /view_voters {poll_id}
        - show which voters have voted and which have not
        ——————————————————
        /help - view commands available to the bot
        """))

    @track_errors
    async def view_poll_voters(self, update, *args, **kwargs):
        """
        /view_voters {poll_id}
        :param update: 
        :param args: 
        :param kwargs: 
        :return: 
        """
        message = update.message
        extract_result = self.extract_poll_id(update)

        if extract_result.is_ok():
            poll_id = extract_result.ok()
        else:
            error_message = extract_result.err()
            await error_message.call(message.reply_text)
            return False

        user = message.from_user
        chat_username = user['username']
        # check if voter is part of the poll

        has_poll_access = self.has_poll_access(poll_id, chat_username)
        if not has_poll_access:
            await message.reply_text(f'You have no access to poll {poll_id}')
            return False

        poll_voters_voted = self.fetch_voters(poll_id)
        poll_voters = PollVoters.select().where(
            PollVoters.poll_id == poll_id
        )

        voter_usernames = [
            voter.username for voter in poll_voters
        ]
        voted_usernames = [
            voter.username for voter in poll_voters_voted
        ]
        not_voted_usernames = list(
            set(voter_usernames) - set(voted_usernames)
        )

        await message.reply_text(textwrap.dedent(f"""
            voted:
            {' '.join(voted_usernames)}
            not voted:
            {' '.join(not_voted_usernames)}
        """))

    @track_errors
    async def fetch_poll_results(self, update, *args, **kwargs):
        """
        /poll_results 5
        :param update:
        :param args:
        :param kwargs:
        :return:
        """
        message = update.message
        extract_result = self.extract_poll_id(update)

        if extract_result.is_ok():
            poll_id = extract_result.ok()
        else:
            error_message = extract_result.err()
            await error_message.call(message.reply_text)
            return False

        user = update.message.from_user
        chat_username = user['username']
        # check if voter is part of the poll

        has_poll_access = self.has_poll_access(poll_id, chat_username)
        if not has_poll_access:
            await message.reply_text(f'You have no access to poll {poll_id}')
            return False

        winning_option_id = self.get_poll_winner(poll_id)

        if winning_option_id is None:
            await message.reply_text('no poll winner so far')
            return False
        else:
            winning_options = Options.select().where(
                Options.id == winning_option_id
            )

            option_name = winning_options[0].option_name
            await message.reply_text(f'poll winner is:\n{option_name}')

    @staticmethod
    def kwargify(**kwargs):
        return kwargs

    @staticmethod
    def register_commands(
        dispatcher, commands_mapping, wrap_func=lambda func: func
    ):
        for command_name in commands_mapping:
            handler = commands_mapping[command_name]
            wrapped_handler = wrap_func(handler)
            dispatcher.add_handler(CommandHandler(
                command_name, wrapped_handler
            ))


if __name__ == '__main__':
    rcv_bot = RankedChoiceBot()
    rcv_bot.start_bot()<|MERGE_RESOLUTION|>--- conflicted
+++ resolved
@@ -311,7 +311,6 @@
             num_voters=len(poll_users)
         )
 
-<<<<<<< HEAD
         # create vote button for reply message
         markup_layout = [[InlineKeyboardButton(
             text='Vote', web_app=WebAppInfo(url="https://google.com")
@@ -319,9 +318,6 @@
 
         reply_markup = InlineKeyboardMarkup(markup_layout)
         await message.reply_text(poll_message, reply_markup=reply_markup)
-=======
-        await message.reply_text(poll_message)
->>>>>>> 98b9a5d3
 
     @staticmethod
     def generate_poll_info(
